import logging
from pathlib import Path
from typing import Literal, Optional, Union

from pydantic import Field, model_validator

from rompy.core import BaseConfig, DataBlob, RompyBaseModel, Spectrum, TimeRange

from .data import SCHISMData
from .grid import SCHISMGrid
from .namelists import NML

logger = logging.getLogger(__name__)

HERE = Path(__file__).parent

CSIRO_TEMPLATE = str(Path(__file__).parent.parent / "templates" / "schism")


class Inputs(RompyBaseModel):
    filewave: DataBlob | None = Field(
        None,
        description="TODO",
    )

    def get(self, staging_dir: Path):
        ret = {}
        for source in self:
            ret[source[0]] = source[1].get(staging_dir).name
        return ret

    def __str__(self):
        ret = ""
        for forcing in self:
            if forcing[1]:
                ret += f"\t{forcing[0]}: {forcing[1].source}\n"
        return ret


class SchismCSIROConfig(BaseConfig):
    model_type: Literal["schismcsiro"] = Field(
        "schismcsiro", description="The model type for SCHISM."
    )
    grid: SCHISMGrid = Field(description="The model grid")
    data: SCHISMData = Field(description="Model inputs")
    project: str = Field("WAXA", description="TODO")
    utc_start: int = Field(0, description="TODO")
    time_step: float = Field(120.0, description="TODO")
    msc2: int = Field(
        description="same as msc in .nml ... for consitency check between SCHISM and WWM",
        default=36,
    )
    mdc2: int = Field(description="same as mdc in .nml", default=36)
    ihfskip: float = Field(
        description="stack spool; every ihfskip steps will be put into 1_*, 2_*, etc... use 22320.0 for 31 days; 5040 for 7 days; 21600 for 30 days; 20880 for 29 days",
        default=720,
    )
    icou_elfe_wwm: int = Field(
        1,
        description="If WWM is used, set coupling/decoupling flag. Not used if USE_WWM is distabled in Makefile. 0: decoupled so 2 models will run independently; 1: full coupled (elevation, vel, and wind are all passed to WWM); 2: elevation and currents in wwm, no wave force in SCHISM; 3: no elevation and no currents in wwm, wave force in SCHISM; 4: elevation but no currents in wwm, wave force in SCHISM; 5: elevation but no currents in wwm, no wave force in SCHISM; 6: no elevation but currents in wwm, wave force in SCHISM; 7: no elevation but currents in wwm, no wave force in SCHISM; Note that all these parameters must be present in this file (even though not used).",
    )
    nstep_wwm: int = Field(
        3,
        description="call WWM every this many time steps. If /=1, consider using quasi-steady mode in WWM",
    )
    deltc: int = Field(360, description="TODO")
    h1_bcc: float = Field(
        50.0,
        description="Baroclinicity calculation in off/nearshore with iunder_deep=ibc=0. The 'below-bottom' gradient is zeroed out if h>=h2_bcc (i.e. like Z) or uses const extrap (i.e. like terrain-following) if h<=h1_bcc(<h2_bcc) (and linear transition in between based on local depth)",
    )
    h2_bcc: float = Field(
        100.0,
        description="Baroclinicity calculation in off/nearshore with iunder_deep=ibc=0. The 'below-bottom' gradient is zeroed out if h>=h2_bcc (i.e. like Z) or uses const extrap (i.e. like terrain-following) if h<=h1_bcc(<h2_bcc) (and linear transition in between based on local depth)",
    )
    h_bcc1: float = Field(
        default=100.0,
        description="Cut-off depth for cubic spline interpolation near bottom when computing horizontal gradients",
    )
    thetai: float = Field(0.8, description="Implicitness factor (0.5<thetai<=1).")
    iwbl: int = Field(
        0,
        description="wave boundary layer formulation (used only if USE_WMM and icou_elfe_wwm/=0 and nchi=1. If icou_elfe_wwm=0, set iwbl=0): 1-modified Grant-Madsen formulation; 2-Soulsby (1997)",
    )
    slam0: float = Field(
        120.0,
        description="Reference latitude for beta-plane approximation when ncor=1 (not used if ics=2)",
    )
    sfea0: float = Field(
        -29.0,
        description="Reference latitude for beta-plane approximation when ncor=1 (not used if ics=2)",
    )
    nchi: int = Field(-1, description="bottom friction")
    dzb_decayYN: str = Field("!", description="TODO")
    rlatitude: float = Field(-29, description="if ncor=-1")
    ic_elev: int = Field(
        0, description="elevation initial condition flag for cold start only"
    )
    inv_atm_bnd: int = Field(1, description="TODO")
    ibtrack_openbndYN: str = Field("!", description="TODO")
    iwindoffYN: str = Field("!", description="TODO")
    iwind_form: int = Field(
        1,
        description="Needed if nws/=0   !usually use -1, trialling -2 to see if makes a difference",
    )
    sav_cdYN: str = Field("!", description="Save current direction (T/F)")
    iout_sta: int = Field(0, description="Station output option")
    lindsprdeg: str = Field(
        "F", description="Linear interpolation of directional spread (T/F)"
    )
    wbdm: int = Field(90, description="Wave boundary data mode (1-4)")
    extrapYN: str = Field("!", description="Extrapolation of wave boundary data (T/F)")
    extrap: str = Field("T", description="Extrapolation of wave boundary data (T/F)")
    windYN: str = Field("!", description="Wind data (T/F)")
    filewind: str = Field("wind.dat", description="Name of the wind data file")
    currYN: str = Field("!", description="Current data (T/F)")
    walvYN: str = Field("!", description="Wave-induced current data (T/F)")
    mesin: int = Field(1, description="Input message level (0-2)")
    mesbf: int = Field(2, description="Output message level (0-2)")
    fricc: float = Field(0.11, description="Bottom friction factor")
    ibreak: int = Field(1, description="Wave breaking parameterization (1-3)")
    brcrYN: str = Field("", description="Wave breaking parameterization (T/F)")
    melim: int = Field(1, description="Wave energy limit (1-3)")
    limfak: float = Field(0.1, description="Wave energy limit factor")
    lsourceswam: str = Field("F", description="Source term for SWAN (T/F)")
    deltc_out: int = Field(3600, description="Output time step (s)")
    definetc: int = Field(-1, description="Definition of output time step (1-3)")
    outstyle: str = Field("NC", description="Output style (NC/WW3)")
    wwm1: int = Field(1, description="sig. height (m) {sigWaveHeight}   2D")
    wwm2: int = Field(
        1, description="Mean average period (sec) - TM01 {meanWavePeriod}  2D"
    )
    wwm3: int = Field(
        0,
        description="Zero down crossing period for comparison with buoy (s) - TM02 {zeroDowncrossPeriod}  2D",
    )
    wwm4: int = Field(
        0, description="Average period of wave runup/overtopping - TM10 {TM10}  2D"
    )
    wwm5: int = Field(0, description="Mean wave number (1/m) {meanWaveNumber}  2D")
    wwm6: int = Field(0, description="Mean wave length (m) {meanWaveLength}  2D")
    wwm7: int = Field(
        0,
        description="Mean average energy transport direction (degr) - MWD in NDBC? {meanWaveDirection}  2D",
    )
    wwm8: int = Field(
        1, description="Mean directional spreading (degr) {meanDirSpreading}  2D"
    )
    wwm9: int = Field(1, description="Discrete peak period (sec) - Tp {peakPeriod}  2D")
    wwm10: int = Field(
        0,
        description="Continuous peak period based on higher order moments (sec) {continuousPeakPeriod}  2D",
    )
    wwm11: int = Field(0, description="Peak phase vel. (m/s) {peakPhaseVel}  2D")
    wwm12: int = Field(0, description="Peak n-factor {peakNFactor}   2D")
    wwm13: int = Field(0, description="Peak group vel. (m/s) {peakGroupVel}   2D")
    wwm14: int = Field(0, description="Peak wave number {peakWaveNumber}  2D")
    wwm15: int = Field(0, description="Peak wave length {peakWaveLength}  2D")
    wwm16: int = Field(
        1, description="Peak (dominant) direction (degr) {dominantDirection}  2D"
    )
    wwm17: int = Field(1, description="Peak directional spreading {peakSpreading}  2D")
    wwm18: int = Field(
        1, description="Discrete peak direction (radian?) {discretePeakDirectio}  2D"
    )
    wwm19: int = Field(0, description="Orbital vel. (m/s) {orbitalVelocity}  2D")
    wwm20: int = Field(0, description="RMS Orbital vel. (m/s) {rmsOrbitalVelocity}  2D")
    wwm21: int = Field(
        0, description="Bottom excursion period (sec?) {bottomExcursionPerio}  2D"
    )
    wwm22: int = Field(0, description="Bottom wave period (sec) {bottomWavePeriod}  2D")
    wwm23: int = Field(
        0, description="Uresell number based on peak period {UresellNumber}  2D"
    )
    wwm24: int = Field(
        0, description="Friction velocity (m/s?) {frictionalVelocity}  2D"
    )
    wwm25: int = Field(0, description="Charnock coefficient {CharnockCoeff}  2D")
    wwm26: int = Field(0, description="Rougness length {rougnessLength}  2D")
    wwm27: int = Field(
        0, description="Roller energy dissipation rate (W/m²) @nodes {Drol} 2D"
    )
    wwm28: int = Field(
        0,
        description="Total wave energy dissipation rate by depth-induced breaking (W/m²) @nodes {wave_sbrtot}  2D",
    )
    wwm29: int = Field(
        0,
        description="Total wave energy dissipation rate by bottom friction (W/m²) @nodes {wave_sbftot} 2D",
    )
    wwm30: int = Field(
        0,
        description="Total wave energy dissipation rate by whitecapping (W/m²) @nodes {wave_sdstot} 2D",
    )
    wwm31: int = Field(
        0,
        description="Total wave energy dissipation rate by vegetation (W/m²) @nodes {wave_svegtot} 2D",
    )
    wwm32: int = Field(
        0,
        description="Total wave energy input rate from atmospheric forcing (W/m²) @nodes {wave_sintot} 2D",
    )
    wwm33: int = Field(0, description="WWM_energy vector {waveEnergyDirX,Y}  2D vector")
    wwm34: int = Field(
        0,
        description="Vertical Stokes velocity (m.s-1) @sides and whole levels {stokes_wvel}  3D",
    )
    wwm35: int = Field(
        0,
        description="Wave force vector (m.s-2) computed by wwm @side centers and whole levels {waveForceX,Y}   3D vector",
    )
    wwm36: int = Field(
        0,
        description="Horizontal Stokes velocity (m.s-1) @nodes and whole levels {stokes_hvel} 3D vector",
    )
    wwm37: int = Field(
        0,
        description="Roller contribution to horizontal Stokes velocity (m.s-1) @nodes and whole levels {roller_stokes_hvel} 3D vector",
    )
    wwm31YN: str = Field(
        description="Total wave energy dissipation rate by vegetation (W/m2) @nodes {wave_svegtot} 2D",
        default="!",
    )
    wwm32YN: str = Field(
        description="Total wave energy input rate from atmospheric forcing (W/m2) @nodes {wave_sintot} 2D",
        default="!",
    )
    wwm33YN: str = Field(
        description="WWM_energy vector {waveEnergyDirX,Y}  2D vector", default="!"
    )
    wwm34YN: str = Field(
        description="Vertical Stokes velocity (m.s-1) @sides and whole levels {stokes_wvel}  3D",
        default="!",
    )
    wwm35YN: str = Field(
        description="Wave force vector (m.s-2) computed by wwm @side centers and whole levels {waveForceX,Y}   3D vector",
        default="!",
    )
    wwm36YN: str = Field(
        description="Horizontal Stokes velocity (m.s-1) @nodes and whole levels {stokes_hvel} 3D vector",
        default="!",
    )
    wwm37YN: str = Field(
        description="Roller contribution to horizontal Stokes velocity (m.s-1) @nodes and whole levels {roller_stokes_hvel} 3D vector ",
        default="!",
    )
    HS: str = Field("T", description="significant wave height")
    TM01: str = Field("T", description="mean period")
    TM02: str = Field("F", description="zero-crossing mean period")
    DM: str = Field("T", description="mean wave direction")
    DSPR: str = Field("T", description="directional spreading")
    TPP: str = Field("T", description="peak period")
    TPPD: str = Field("T", description="direaction of the peak ... check source code")
    CPP: str = Field("F", description="peak phase velocity")
    WNPP: str = Field("F", description="peak wave number")
    CGPP: str = Field("F", description="peak group speed")
    KPP: str = Field("F", description="peak wave number")
    LPP: str = Field("F", description="peak wave length")
    PEAKD: str = Field("T", description="peak direction")
    DPEAK: str = Field("T", description="peak direction")
    PEAKDSPR: str = Field("T", description="peak directional spreading")
    UBOT: str = Field("F", description="bottom exc. velocity")
    ORBITAL: str = Field("F", description="bottom orbital velocity")
    iouts: str = Field(default=15)
    nouts: str = Field(
        "'AWAC_in','AWAC_mid','AWAC_off','SPOT_1002','SPOT_1011','SPOT_1018','SPOT_1026'",
        description="TODO",
    )
    xouts: str = Field(
        "115.6208687,115.5941886,115.58077,115.5942931,115.5830497,115.5807825,115.5960683",
        description="TODO",
    )
    youts: str = Field(
        "-32.611605,-32.611605,-32.613682,-32.6253914,-32.6135870,-32.6294226,-32.6096741",
        description="TODO",
    )
    lsp2d: str = Field("T", description="TODO")
    ac: str = Field("T", description="TODO")
    template: Optional[str] = Field(
        description="The path to the model template",
        default=CSIRO_TEMPLATE,
    )

    drampwafo: float = Field(1.0, description="TODO")
    nadv: int = Field(1, description="TODO")
    drampwind: float = Field(1.0, description="TODO")
    dramp: float = Field(1.0, description="TODO")
    wwminput_history_DEP: str = Field("F", description="TODO")
    wwminput_history_TAUW: str = Field("F", description="TODO")
    wwminput_history_TAUHF: str = Field("T", description="TODO")
    wwminput_history_TAUTOT: str = Field("T", description="TODO")
    wwminput_history_STOKESSURFX: str = Field("T", description="TODO")
    wwminput_history_STOKESSURFY: str = Field("T", description="TODO")
    wwminput_history_STOKESBAROX: str = Field("T", description="TODO")
    wwminput_history_STOKESBAROY: str = Field("T", description="TODO")
    wwminput_station_DEP: str = Field("T", description="TODO")
    wwminput_station_TAUW: str = Field("T", description="TODO")
    wwminput_station_TAUHF: str = Field("T", description="TODO")
    wwminput_station_TAUTOT: str = Field("T", description="TODO")
    wwminput_station_STOKESSURFX: str = Field("T", description="TODO")
    wwminput_station_STOKESSURFY: str = Field("T", description="TODO")
    wwminput_station_STOKESBAROX: str = Field("T", description="TODO")
    wwminput_station_STOKESBAROY: str = Field("T", description="TODO")
    wwminput_station_OUTSTYLE: str = Field(
        "NO",
        description="'NO' no output 'STE' classic station output (default) 'NC' for netcdf output",
    )
    wwminput_LHOTF: str = Field("F", description="wwminput Write hotfile")
    param_nhot: int = Field(
        0,
        description="use 1 to write out hotstart: output *_hotstart every 'hotout_write' steps",
    )
    param_nhot_writeYN: str = Field(
        "!", description="enables or disables (!) the nhot write field"
    )
    param_nhot_write: float = Field(
        22320.0,
        description="if enabled when nhot and nhotwriteYN enabled then must be a multiple of ihfskip if nhot=1",
    )
    wwminput_LHOTR: str = Field(
        "F", description="Use hotstart file (see &HOTFILE section)"
    )
    wwminput_LINID: str = Field(
        "T",
        description=" Initial condition; F for default; use T if using WW3 as i.c. etc",
    )
    param_iof_hydro1: int = Field(
        0, description="output 0: off; 1: on - elev. [m]  {elev} 2D - Default 1"
    )
    param_iof_hydro2: int = Field(
        0,
        description="output 0: off; 1: on - air pressure [Pa]  {air_pressure} 2D - Default 0",
    )
    param_iof_hydro3: int = Field(
        0,
        description="output 0: off; 1: on - air temperature [C] {air_temperature} 2D - Default 0",
    )
    param_iof_hydro4: int = Field(
        0,
        description="output 0: off; 1: on - Specific humidity [-] {specific_humidity}  2D - Default 0",
    )
    param_iof_hydro5: int = Field(
        0,
        description="output 0: off; 1: on - solar (shortwave) radiation [W/m/m] {solar_radiation}  2D - Default 0",
    )
    param_iof_hydro6: int = Field(
        0,
        description="output 0: off; 1: on - sensible flux (positive upward) [W/m/m]  {sensible_flux}  2D - Default 0",
    )
    param_iof_hydro7: int = Field(
        0,
        description="output 0: off; 1: on - latent heat flux (positive upward) [W/m/m] {latent_heat}   2D - Default 0",
    )
    param_iof_hydro8: int = Field(
        0,
        description="output 0: off; 1: on - upward longwave radiation (positive upward) [W/m/m] {upward_longwave} 2D - Default 0",
    )
    param_iof_hydro9: int = Field(
        0,
        description="output 0: off; 1: on - downward longwave radiation (positive downward) [W/m/m] {downward_longwave}  2D - Default 0",
    )
    param_iof_hydro10: int = Field(
        0,
        description="output 0: off; 1: on - total flux=-flsu-fllu-(radu-radd) [W/m/m] {total_heat_flux}  2D - Default 0",
    )
    param_iof_hydro11: int = Field(
        0,
        description="output 0: off; 1: on - evaporation rate [kg/m/m/s] {evaporation}  2D - Default 0",
    )
    param_iof_hydro12: int = Field(
        0,
        description="output 0: off; 1: on - precipitation rate [kg/m/m/s] {precipitation}  2D - Default 0",
    )
    param_iof_hydro13: int = Field(
        0,
        description="output 0: off; 1: on - Bottom stress vector [kg/m/s^2(Pa)] {bottom_stress} 2D vector - Default 0",
    )
    param_iof_hydro14: int = Field(
        0,
        description="output 0: off; 1: on - wind velocity vector [m/s] {wind_speed}  2D vector - Default 0",
    )
    param_iof_hydro15: int = Field(
        0,
        description="output 0: off; 1: on - wind stress vector [m^2/s/s] {wind_stress}  2D vector - Default 0",
    )
    param_iof_hydro16: int = Field(
        1,
        description="output 0: off; 1: on - depth-averaged vel vector [m/s] {dahv}  2D vector - Default 1",
    )
    param_iof_hydro17: int = Field(
        0,
        description="output 0: off; 1: on - vertical velocity [m/s] {vertical_velocity}  3D - Default 0",
    )
    param_iof_hydro18: int = Field(
        0,
        description="output 0: off; 1: on - water temperature [C] {temp}  3D - Default 0",
    )
    param_iof_hydro19: int = Field(
        0,
        description="output 0: off; 1: on - water salinity [PSU] {salt}   3D - Default 0",
    )
    param_iof_hydro20: int = Field(
        0,
        description="output 0: off; 1: on - water density [kg/m^3] {water_density}   3D - Default 0",
    )
    param_iof_hydro21: int = Field(
        0,
        description="output 0: off; 1: on - eddy diffusivity [m^2/s] {diffusivity}   3D - Default 0",
    )
    param_iof_hydro22: int = Field(
        0,
        description="output 0: off; 1: on - eddy viscosity [m^2/s] {viscosity}      3D - Default 0",
    )
    param_iof_hydro23: int = Field(
        0,
        description="output 0: off; 1: on - turbulent kinetic energy {TKE}   3D - Default 0",
    )
    param_iof_hydro24: int = Field(
        0,
        description="output 0: off; 1: on - turbulent mixing length [m] {mixing_length}   3D - Default 0",
    )
    param_iof_hydro25: int = Field(
        0,
        description="output 0: off; 1: on - horizontal vel vector [m/s] {hvel}   3D vector - Default 0",
    )
    param_iof_hydro26: int = Field(
        0,
        description="output 0: off; 1: on - horizontal vel vector defined @side [m/s] {hvel_side}   3D vector  - Default 0",
    )
    param_iof_hydro27: int = Field(
        0,
        description="output 0: off; 1: on - vertical vel. @elem [m/s] {wvel_elem}   3D vector  - Default 0",
    )
    param_iof_hydro28: int = Field(
        0,
        description="output 0: off; 1: on - T @prism centers [C] {temp_elem}   3D - Default 0",
    )
    param_iof_hydro29: int = Field(
        0,
        description="output 0: off; 1: on - S @prism centers [PSU] {salt_elem}   3D - Default 0",
    )
    param_iof_hydro30: int = Field(
        0,
        description="output 0: off; 1: on - Barotropic pressure gradient force vector (m.s-2) @side centers  {pressure_gradient}  2D vector  - Default 0",
    )
    wwminput_history_OUTSTYLE: str = Field(
        "NC", description="'output option - use 'NO' for no output"
    )
<<<<<<< HEAD
    param_nspool_sta: int = (
        Field(
            30,
            description="needed if iout_sta/=0; mod(nhot_write,nspool_sta) must=0 defaults to 30",
        ),
=======
    param_nspool_sta: int = Field(
        30,
        description="needed if iout_sta/=0; mod(nhot_write,nspool_sta) must=0 defaults to 30",
>>>>>>> 8d5e8506
    )
    ihot: int = Field(
        0,
        description="hotstart 0: off; 1: on - whether to expect hotstarts - Default - 0-",
    )
<<<<<<< HEAD
    wwminput_hotfile_deltc_out: int = Field(
        3600,
        description="hotfile time in UNITC (typically seconds) when hotfile should be written, defaults to 3600",
    )
=======
    wwminput_hotfile_DELTC: int = Field(
        0,
        description="hotfile time in UNITC (typically seconds) when hotfile should be written, defaults to 3600",
    )
    wwminput_station_DELTC: int = Field(
        3600,
        description="Time step for output; if smaller than simulation time step, the latter is used (output every step for better 1D 2D spectra analysis)",
    )
    wwminput_history_DELTC: int = Field(
        3600,
        description="Time step for output; if smaller than simulation time step, the latter is used (output every step for better 1D 2D spectra analysis)",
    )


>>>>>>> 8d5e8506

    # validator example - ensure the following
    # Bottom friction.
    #           nchi=0: drag coefficients specified in drag.gr3; nchi=-1: Manning's
    #           formulation (even for 3D prisms) with n specified in manning.gr3.
    #           nchi=1: bottom roughness (in meters) specified in rough.gr3 (and in this case, negative
    #           or 0 depths in rough.gr3 indicate time-independent Cd, not roughness!).
    #           Cd is calculated using the log law, when dzb>=dzb_min; when dzb<dzb_min,
    #           Cd=Cdmax*exp[dzb_decay*(1-dzb/dzb_min)], where Cdmax=Cd(dzb=dzb_min),
    #           and dzb_decay (<=0) is a decay const specified below. We recommend dzb_decay=0
    #           and may remove this constant in the future.
    #           If iwbl/=0, nchi must =1.
    #   nchi = -1
    #   dzb_min = 0.5 !needed if nchi=1; min. bottom boundary layer thickness [m].
    #   dzb_decay = 0. !needed if nchi=1; a decay const. [-]. should =0
    #   hmin_man = 1.0 !needed if nchi=-1: min. depth in Manning's formulation [m]

    @model_validator(mode="after")
    def validate_bottom_friction(cls, v):
        if v.nchi == 0:
            if v.grid.drag is None:
                raise ValueError("drag.gr3 must be specified when nchi=0")
        elif v.nchi == -1:
            if v.grid.manning is None:
                raise ValueError("manning.gr3 must be specified when nchi=-1")
        elif v.nchi == 1:
            if v.grid.rough is None:
                raise ValueError("rough.gr3 must be specified when nchi=1")
        else:
            raise ValueError("nchi must be 0, -1, or 1")
        return v

    def __call__(self, runtime) -> str:
        # Copy grid files
        ret = self.model_dump()
        ret["_rnday"] = runtime.period.duration.total_seconds() / 86400
        ret["grid"] = self.grid.get(runtime.staging_dir)
        # TODO Still need to link up these maybe?
        ret.update(
            self.data.get(
                destdir=runtime.staging_dir, grid=self.grid, time=runtime.period
            )
        )
        return ret


class SCHISMConfig(BaseConfig):
    model_type: Literal["schism"] = Field(
        "schism", description="The model type for SCHISM."
    )
    grid: SCHISMGrid = Field(description="The model grid")
    data: SCHISMData = Field(description="Model inputs")
    nml: NML = Field(description="The namelist")

    def __call__(self, runtime) -> str:
        self.grid.get(runtime.staging_dir)
        self.data.get(destdir=runtime.staging_dir, grid=self.grid, time=runtime.period)
        self.nml.write_nml(runtime.staging_dir)<|MERGE_RESOLUTION|>--- conflicted
+++ resolved
@@ -445,28 +445,14 @@
     wwminput_history_OUTSTYLE: str = Field(
         "NC", description="'output option - use 'NO' for no output"
     )
-<<<<<<< HEAD
-    param_nspool_sta: int = (
-        Field(
-            30,
-            description="needed if iout_sta/=0; mod(nhot_write,nspool_sta) must=0 defaults to 30",
-        ),
-=======
     param_nspool_sta: int = Field(
         30,
         description="needed if iout_sta/=0; mod(nhot_write,nspool_sta) must=0 defaults to 30",
->>>>>>> 8d5e8506
     )
     ihot: int = Field(
         0,
         description="hotstart 0: off; 1: on - whether to expect hotstarts - Default - 0-",
     )
-<<<<<<< HEAD
-    wwminput_hotfile_deltc_out: int = Field(
-        3600,
-        description="hotfile time in UNITC (typically seconds) when hotfile should be written, defaults to 3600",
-    )
-=======
     wwminput_hotfile_DELTC: int = Field(
         0,
         description="hotfile time in UNITC (typically seconds) when hotfile should be written, defaults to 3600",
@@ -479,9 +465,6 @@
         3600,
         description="Time step for output; if smaller than simulation time step, the latter is used (output every step for better 1D 2D spectra analysis)",
     )
-
-
->>>>>>> 8d5e8506
 
     # validator example - ensure the following
     # Bottom friction.
