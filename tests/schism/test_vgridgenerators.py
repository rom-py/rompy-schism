--- conflicted
+++ resolved
@@ -2,9 +2,6 @@
 
 import pytest
 
-<<<<<<< HEAD
-from rompy.schism.grid import VgridGenerator
-=======
 from rompy.core.data import DataBlob
 
 # Import test utilities
@@ -13,8 +10,7 @@
 # Initialize logger
 logger = get_test_logger(__name__)
 
-from rompy.schism.grid import Vgrid3D_LSC2, Vgrid3D_SZ, VgridGenerator
->>>>>>> ee48adb3
+from rompy.schism.grid import VgridGenerator
 
 HERE = Path(__file__).parent
 
